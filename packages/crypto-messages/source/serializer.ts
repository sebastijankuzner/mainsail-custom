--- conflicted
+++ resolved
@@ -14,16 +14,8 @@
 	@inject(Identifiers.Cryptography.Size.SHA256)
 	private readonly hashSize!: number;
 
-<<<<<<< HEAD
-	public async serializeProposal(
-		proposal: Contracts.Crypto.IMessageSerializableProposal,
-		options: Contracts.Crypto.IMessageSerializeOptions = {},
-	): Promise<Buffer> {
-		return this.serializer.serialize<Contracts.Crypto.IMessageSerializableProposal>(proposal, {
-=======
 	public async serializeProposal(proposal: Contracts.Crypto.IProposalData): Promise<Buffer> {
 		return this.serializer.serialize<Contracts.Crypto.IProposalData>(proposal, {
->>>>>>> f376faac
 			length:
 				4 + // height
 				4 + // round
@@ -48,23 +40,6 @@
 				signature: {
 					type: "consensusSignature",
 				},
-<<<<<<< HEAD
-				...(options.excludeSignature
-					? {}
-					: {
-							signature: {
-								type: "consensusSignature",
-							},
-					  }),
-			},
-		});
-	}
-
-	public async serializePrecommit(
-		precommit: Contracts.Crypto.IPrecommitData,
-		options: Contracts.Crypto.IMessageSerializeOptions = {},
-	): Promise<Buffer> {
-=======
 			},
 		});
 	}
@@ -92,7 +67,6 @@
 	}
 
 	public async serializePrecommit(precommit: Contracts.Crypto.IPrecommitData): Promise<Buffer> {
->>>>>>> f376faac
 		return this.serializer.serialize<Contracts.Crypto.IPrecommitData>(precommit, {
 			length:
 				1 + // type
@@ -150,31 +124,12 @@
 					type: "blockId",
 					optional: true,
 				},
-<<<<<<< HEAD
-				...(options.excludeSignature
-					? {}
-					: {
-							signature: {
-								type: "consensusSignature",
-							},
-					  }),
-			},
-		});
-	}
-
-	public async serializePrevote(
-		prevote: Contracts.Crypto.IPrevoteData,
-		options: Contracts.Crypto.IMessageSerializeOptions = {},
-	): Promise<Buffer> {
-		return this.serializer.serialize<Contracts.Crypto.IPrevoteData>(prevote, {
-=======
 			},
 		});
 	}
 
 	public async serializePrevoteForSignature(prevote: Contracts.Crypto.ISignaturePrevoteData): Promise<Buffer> {
 		return this.serializer.serialize<Contracts.Crypto.ISignaturePrevoteData>(prevote, {
->>>>>>> f376faac
 			length:
 				1 + // type
 				4 + // height
@@ -225,15 +180,6 @@
 					type: "blockId",
 					optional: true,
 				},
-<<<<<<< HEAD
-				...(options.excludeSignature
-					? {}
-					: {
-							signature: {
-								type: "consensusSignature",
-							},
-					  }),
-=======
 				validatorIndex: {
 					type: "uint8",
 				},
@@ -258,7 +204,6 @@
 				signature: {
 					type: "consensusSignature",
 				},
->>>>>>> f376faac
 			},
 		});
 	}
