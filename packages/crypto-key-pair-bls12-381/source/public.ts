import { aggregatePubkeys, PublicKey } from "@chainsafe/blst";
import { inject, injectable } from "@mainsail/container";
import { Contracts, Identifiers } from "@mainsail/contracts";
<<<<<<< HEAD
import { aggregatePubkeys, PublicKey } from "@chainsafe/blst";
=======
>>>>>>> cabf9f98

@injectable()
export class PublicKeyFactory implements Contracts.Crypto.IPublicKeyFactory {
	@inject(Identifiers.Cryptography.Identity.KeyPairFactory)
	private readonly keyPairFactory!: Contracts.Crypto.IKeyPairFactory;

	public async fromMnemonic(mnemonic: string): Promise<string> {
		return (await this.keyPairFactory.fromMnemonic(mnemonic)).publicKey;
	}

	public async fromWIF(wif: string): Promise<string> {
		return (await this.keyPairFactory.fromWIF(wif)).publicKey;
	}

	public async fromMultiSignatureAsset(asset: Contracts.Crypto.IMultiSignatureAsset): Promise<string> {
<<<<<<< HEAD
		return Buffer.from(aggregatePubkeys(asset.publicKeys.map(pub => PublicKey.fromBytes(Buffer.from(pub, "hex")))).toBytes()).toString("hex");
=======
		return Buffer.from(
			aggregatePubkeys(asset.publicKeys.map((pub) => PublicKey.fromBytes(Buffer.from(pub, "hex")))).toBytes(),
		).toString("hex");
>>>>>>> cabf9f98
	}

	public async verify(publicKey: string): Promise<boolean> {
		try {
<<<<<<< HEAD
			PublicKey.fromBytes(Buffer.from(publicKey, "hex")).keyValidate()
=======
			PublicKey.fromBytes(Buffer.from(publicKey, "hex")).keyValidate();
>>>>>>> cabf9f98
		} catch {
			return false;
		}

		return true;
	}

	public async aggregate(publicKeys: Buffer[]): Promise<string> {
<<<<<<< HEAD
		return Buffer.from(aggregatePubkeys(publicKeys.map(pub => PublicKey.fromBytes(pub))).toBytes()).toString("hex");
=======
		return Buffer.from(aggregatePubkeys(publicKeys.map((pub) => PublicKey.fromBytes(pub))).toBytes()).toString(
			"hex",
		);
>>>>>>> cabf9f98
	}
}<|MERGE_RESOLUTION|>--- conflicted
+++ resolved
@@ -1,10 +1,6 @@
 import { aggregatePubkeys, PublicKey } from "@chainsafe/blst";
 import { inject, injectable } from "@mainsail/container";
 import { Contracts, Identifiers } from "@mainsail/contracts";
-<<<<<<< HEAD
-import { aggregatePubkeys, PublicKey } from "@chainsafe/blst";
-=======
->>>>>>> cabf9f98
 
 @injectable()
 export class PublicKeyFactory implements Contracts.Crypto.IPublicKeyFactory {
@@ -20,22 +16,14 @@
 	}
 
 	public async fromMultiSignatureAsset(asset: Contracts.Crypto.IMultiSignatureAsset): Promise<string> {
-<<<<<<< HEAD
-		return Buffer.from(aggregatePubkeys(asset.publicKeys.map(pub => PublicKey.fromBytes(Buffer.from(pub, "hex")))).toBytes()).toString("hex");
-=======
 		return Buffer.from(
 			aggregatePubkeys(asset.publicKeys.map((pub) => PublicKey.fromBytes(Buffer.from(pub, "hex")))).toBytes(),
 		).toString("hex");
->>>>>>> cabf9f98
 	}
 
 	public async verify(publicKey: string): Promise<boolean> {
 		try {
-<<<<<<< HEAD
 			PublicKey.fromBytes(Buffer.from(publicKey, "hex")).keyValidate()
-=======
-			PublicKey.fromBytes(Buffer.from(publicKey, "hex")).keyValidate();
->>>>>>> cabf9f98
 		} catch {
 			return false;
 		}
@@ -44,12 +32,8 @@
 	}
 
 	public async aggregate(publicKeys: Buffer[]): Promise<string> {
-<<<<<<< HEAD
-		return Buffer.from(aggregatePubkeys(publicKeys.map(pub => PublicKey.fromBytes(pub))).toBytes()).toString("hex");
-=======
 		return Buffer.from(aggregatePubkeys(publicKeys.map((pub) => PublicKey.fromBytes(pub))).toBytes()).toString(
 			"hex",
 		);
->>>>>>> cabf9f98
 	}
 }