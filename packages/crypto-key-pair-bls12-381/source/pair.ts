import { SecretKey } from "@chainsafe/blst";
import { inject, injectable } from "@mainsail/container";
import { Contracts, Identifiers } from "@mainsail/contracts";
<<<<<<< HEAD
import { SecretKey } from "@chainsafe/blst";
=======
>>>>>>> cabf9f98
import { mnemonicToSeedSync } from "@scure/bip39";
import { deriveChild, deriveMaster } from "bls12-381-keygen";
import WIF from "wif";

@injectable()
export class KeyPairFactory implements Contracts.Crypto.IKeyPairFactory {
	@inject(Identifiers.Cryptography.Configuration)
	private readonly configuration!: Contracts.Crypto.IConfiguration;

	public async fromMnemonic(mnemonic: string): Promise<Contracts.Crypto.IKeyPair> {
		return this.#fromPrivateKey(deriveChild(deriveMaster(mnemonicToSeedSync(mnemonic)), 0));
	}

	public async fromPrivateKey(privateKey: Buffer): Promise<Contracts.Crypto.IKeyPair> {
		return this.#fromPrivateKey(privateKey);
	}

	public async fromWIF(wif: string): Promise<Contracts.Crypto.IKeyPair> {
		const decoded = WIF.decode(wif, this.configuration.get("network.wif"));

		return {
			compressed: decoded.compressed,
			privateKey: decoded.privateKey.toString("hex"),
			publicKey: Buffer.from(SecretKey.fromBytes(decoded.privateKey).toPublicKey().toBytes()).toString("hex"),
		};
	}

	#fromPrivateKey(privateKey: Uint8Array): Contracts.Crypto.IKeyPair {
		const secretKey = SecretKey.fromBytes(privateKey);
		return {
			compressed: true,
			privateKey: Buffer.from(privateKey).toString("hex"),
			publicKey: Buffer.from(secretKey.toPublicKey().toBytes()).toString("hex"),
		};
	}
}<|MERGE_RESOLUTION|>--- conflicted
+++ resolved
@@ -1,10 +1,6 @@
 import { SecretKey } from "@chainsafe/blst";
 import { inject, injectable } from "@mainsail/container";
 import { Contracts, Identifiers } from "@mainsail/contracts";
-<<<<<<< HEAD
-import { SecretKey } from "@chainsafe/blst";
-=======
->>>>>>> cabf9f98
 import { mnemonicToSeedSync } from "@scure/bip39";
 import { deriveChild, deriveMaster } from "bls12-381-keygen";
 import WIF from "wif";
