{
	"name": "@mainsail/crypto-key-pair-bls12-381",
	"version": "0.0.1",
	"description": "BLS12-381 Key Derivation",
	"license": "MIT",
	"contributors": [],
	"main": "distribution/index.js",
	"types": "distribution/index.d.ts",
	"files": [
		"distribution"
	],
	"scripts": {
		"build": "pnpm run clean && tsc",
		"build:watch": "pnpm run clean && tsc -w",
		"clean": "del distribution",
		"test": "uvu -r tsm source .test.ts",
		"test:coverage": "c8 pnpm run test",
		"test:coverage:html": "c8 -r html --all pnpm run test",
		"test:file": "uvu -r tsm source"
	},
	"dependencies": {
		"@chainsafe/blst": "^0.2.8",
		"@mainsail/container": "workspace:*",
		"@mainsail/contracts": "workspace:*",
		"@mainsail/crypto-config": "workspace:*",
		"@mainsail/kernel": "workspace:*",
		"@mainsail/utils": "workspace:*",
<<<<<<< HEAD
		"@chainsafe/blst": "^0.2.8",
=======
>>>>>>> cabf9f98
		"@scure/bip39": "^1.0.0",
		"bls12-381-keygen": "^0.2.1",
		"wif": "^2.0.6"
	},
	"devDependencies": {
		"@mainsail/crypto-validation": "workspace:*",
		"@mainsail/validation": "workspace:*",
		"@types/wif": "^2.0.2",
		"bip39": "3.0.4",
		"uvu": "^0.5.6"
	},
	"engines": {
		"node": ">=20.x"
	}
}<|MERGE_RESOLUTION|>--- conflicted
+++ resolved
@@ -25,10 +25,6 @@
 		"@mainsail/crypto-config": "workspace:*",
 		"@mainsail/kernel": "workspace:*",
 		"@mainsail/utils": "workspace:*",
-<<<<<<< HEAD
-		"@chainsafe/blst": "^0.2.8",
-=======
->>>>>>> cabf9f98
 		"@scure/bip39": "^1.0.0",
 		"bls12-381-keygen": "^0.2.1",
 		"wif": "^2.0.6"
