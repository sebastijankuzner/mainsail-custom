--- conflicted
+++ resolved
@@ -1,10 +1,6 @@
 {
 	"name": "@mainsail/api-sync",
-<<<<<<< HEAD
-	"version": "0.0.1-evm.2",
-=======
 	"version": "0.0.1-alpha.20",
->>>>>>> 14d9dfa4
 	"description": "API database sync for the Mainsail blockchain",
 	"license": "GPL-3.0-only",
 	"contributors": [],
