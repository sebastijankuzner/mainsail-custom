--- conflicted
+++ resolved
@@ -1,10 +1,6 @@
 {
 	"name": "@mainsail/crypto-transaction-username-resignation",
-<<<<<<< HEAD
-	"version": "0.0.1-evm.2",
-=======
 	"version": "0.0.1-alpha.20",
->>>>>>> 14d9dfa4
 	"description": "Username resignation transaction for the Mainsail blockchain",
 	"license": "GPL-3.0-only",
 	"contributors": [],
