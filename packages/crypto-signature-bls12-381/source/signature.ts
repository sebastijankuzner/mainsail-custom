import { aggregateSignatures, PublicKey, SecretKey, Signature as Sig, verify } from "@chainsafe/blst";
import { injectable } from "@mainsail/container";
import { Contracts } from "@mainsail/contracts";
import { ByteBuffer } from "@mainsail/utils";
<<<<<<< HEAD
import { aggregateSignatures, verify, PublicKey, SecretKey, Signature as Sig } from "@chainsafe/blst";
=======
>>>>>>> cabf9f98

@injectable()
export class Signature implements Contracts.Crypto.ISignature {
	public async sign(message: Buffer, privateKey: Buffer): Promise<string> {
		return Buffer.from(SecretKey.fromBytes(privateKey).sign(message).toBytes()).toString("hex");
	}

	public async verify(signature: Buffer, message: Buffer, publicKey: Buffer): Promise<boolean> {
		return verify(message, PublicKey.fromBytes(publicKey), Sig.fromBytes(signature));
	}

	public serialize(buffer: ByteBuffer, signature: string): void {
		buffer.writeBytes(Buffer.from(signature, "hex"));
	}

	public deserialize(buffer: ByteBuffer): Buffer {
		return buffer.readBytes(96);
	}

	public async aggregate(signatures: Buffer[]): Promise<string> {
<<<<<<< HEAD
		return Buffer.from(aggregateSignatures(signatures.map(s => Sig.fromBytes(s))).toBytes()).toString("hex");
=======
		return Buffer.from(aggregateSignatures(signatures.map((s) => Sig.fromBytes(s))).toBytes()).toString("hex");
>>>>>>> cabf9f98
	}
}<|MERGE_RESOLUTION|>--- conflicted
+++ resolved
@@ -2,10 +2,6 @@
 import { injectable } from "@mainsail/container";
 import { Contracts } from "@mainsail/contracts";
 import { ByteBuffer } from "@mainsail/utils";
-<<<<<<< HEAD
-import { aggregateSignatures, verify, PublicKey, SecretKey, Signature as Sig } from "@chainsafe/blst";
-=======
->>>>>>> cabf9f98
 
 @injectable()
 export class Signature implements Contracts.Crypto.ISignature {
@@ -26,10 +22,6 @@
 	}
 
 	public async aggregate(signatures: Buffer[]): Promise<string> {
-<<<<<<< HEAD
-		return Buffer.from(aggregateSignatures(signatures.map(s => Sig.fromBytes(s))).toBytes()).toString("hex");
-=======
 		return Buffer.from(aggregateSignatures(signatures.map((s) => Sig.fromBytes(s))).toBytes()).toString("hex");
->>>>>>> cabf9f98
 	}
 }