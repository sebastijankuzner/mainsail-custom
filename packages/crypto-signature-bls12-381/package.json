--- conflicted
+++ resolved
@@ -23,12 +23,7 @@
 		"@mainsail/container": "workspace:*",
 		"@mainsail/contracts": "workspace:*",
 		"@mainsail/kernel": "workspace:*",
-<<<<<<< HEAD
-		"@mainsail/utils": "workspace:*",
-		"@chainsafe/blst": "^0.2.8"
-=======
 		"@mainsail/utils": "workspace:*"
->>>>>>> cabf9f98
 	},
 	"devDependencies": {
 		"uvu": "^0.5.6"
