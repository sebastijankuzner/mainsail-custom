import { IProposedBlock } from "./block";
import { IKeyPair } from "./identities";

export enum MessageType {
	Prevote = 1,
	Precommit = 2,
}

export interface IProposalLockProof {
	readonly signature: string;
	readonly validators: boolean[];
}

export interface IProposalData {
<<<<<<< HEAD
	height: number;
	round: number;
	validRound?: number;
	block: { serialized: string };
	validatorIndex: number;
	signature: string;
=======
	readonly height: number;
	readonly round: number;
	readonly validRound?: number;
	readonly block: { serialized: string };
	readonly validatorIndex: number;
	readonly lockProof?: IProposalLockProof;
	readonly signature: string;
}

export interface ISignatureMessageData {
	readonly type: MessageType;
	readonly height: number;
	readonly round: number;
	readonly blockId: string;
>>>>>>> f376faac
}

export type HasBlockId = { blockId: string };
export type WithoutBlockId<T> = Omit<T, "blockId">;
export type WithOptionalBlockId<T extends HasBlockId> = WithoutBlockId<T> & Partial<Pick<T, "blockId">>;
export interface ISignatureProposalData extends Omit<ISignatureMessageData, "type"> {}
export interface ISignaturePrevoteData extends WithOptionalBlockId<ISignatureMessageData> {}
export interface ISignaturePrecommitData extends WithOptionalBlockId<ISignatureMessageData> {}

export interface IProposal {
	readonly height: number;
	readonly round: number;
	readonly validRound?: number;
	readonly block: IProposedBlock;
	readonly validatorIndex: number;
	readonly signature: string;
	toSignatureData(): ISignatureProposalData;
	toString(): string;
	// toData(): IProposalData;
}

export interface IPrevoteData {
	readonly type: MessageType;
	readonly height: number;
	readonly round: number;
	readonly blockId?: string;
	readonly validatorIndex: number;
	readonly signature: string;
}

export interface IPrevote {
	readonly type: MessageType;
	readonly height: number;
	readonly round: number;
	readonly blockId?: string;
	readonly validatorIndex: number;
	readonly signature: string;
	toSignatureData(): ISignaturePrevoteData;
	toString(): string;
	// toData(): IPrevoteData;
}

export interface IPrecommitData {
	readonly type: MessageType;
	readonly height: number;
	readonly round: number;
	readonly blockId?: string;
	readonly validatorIndex: number;
	readonly signature: string;
}

export interface IPrecommit {
	readonly type: MessageType;
	readonly height: number;
	readonly round: number;
	readonly blockId?: string;
	readonly validatorIndex: number;
	readonly signature: string;
	toSignatureData(): ISignaturePrecommitData;
	toString(): string;
	// toData(): IPrecommitData;
}

export type HasSignature = { signature: string };
export type WithoutSignature<T> = Omit<T, "signature">;
export type OptionalSignature<T extends HasSignature> = WithoutSignature<T> & Partial<Pick<T, "signature">>;
<<<<<<< HEAD
export type IMakeProposalData = WithoutSignature<IProposalData & { block: IBlock }>;
=======
export type IMakeProposalData = WithoutSignature<IProposalData & { block: IProposedBlock }>;
>>>>>>> f376faac
export type IMakePrevoteData = WithoutSignature<IPrevoteData>;
export type IMakePrecommitData = WithoutSignature<IPrecommitData>;

export interface IMessageFactory {
	makeProposal(data: IMakeProposalData, keyPair: IKeyPair): Promise<IProposal>;
	makeProposalFromBytes(data: Buffer): Promise<IProposal>;
	makePrevote(data: IMakePrevoteData, keyPair: IKeyPair): Promise<IPrevote>;
	makePrevoteFromBytes(data: Buffer): Promise<IPrevote>;
	makePrecommit(data: IMakePrecommitData, keyPair: IKeyPair): Promise<IPrecommit>;
	makePrecommitFromBytes(data: Buffer): Promise<IPrecommit>;
}

<<<<<<< HEAD


export type IMessageSerializableProposal = OptionalSignature<IProposalData>;
export type IMessageSerializablePrevote = OptionalSignature<IPrevoteData>;
export type IMessageSerializablePrecommit = OptionalSignature<IPrecommitData>;

export interface IMessageSerializeOptions {
	excludeSignature?: boolean;
}
export interface IMessageSerializer {
	serializeProposal(
		proposal: IMessageSerializableProposal,
		options?: IMessageSerializeOptions,
	): Promise<Buffer>;
	serializePrevote(prevote: IMessageSerializablePrevote, options?: IMessageSerializeOptions): Promise<Buffer>;
	serializePrecommit(
		precommit: IMessageSerializablePrecommit,
		options?: IMessageSerializeOptions,
	): Promise<Buffer>;
=======
export interface IMessageSerializer {
	serializeProposal(proposal: IProposalData): Promise<Buffer>;
	serializeProposalForSignature(proposal: ISignatureProposalData): Promise<Buffer>;
	serializePrevote(prevote: IPrevoteData): Promise<Buffer>;
	serializePrevoteForSignature(prevote: ISignaturePrevoteData): Promise<Buffer>;
	serializePrecommit(precommit: IPrecommitData): Promise<Buffer>;
	serializePrecommitForSignature(precommit: ISignaturePrecommitData): Promise<Buffer>;
>>>>>>> f376faac
}

export interface IMessageDeserializer {
	deserializeProposal(serialized: Buffer): Promise<IProposalData>;
	deserializePrevote(serialized: Buffer): Promise<IPrevoteData>;
	deserializePrecommit(serialized: Buffer): Promise<IPrecommitData>;
}

export interface IMessageVerificationResult {
	readonly verified: boolean;
	readonly errors: string[];
}

export interface IMessageVerifier {
	verifyProposal(proposal: IProposal): Promise<IMessageVerificationResult>;
	verifyPrevote(prevote: IPrevote): Promise<IMessageVerificationResult>;
	verifyPrecommit(precommit: IPrecommit): Promise<IMessageVerificationResult>;
	verifyProposalLockProof(
		prevote: ISignaturePrevoteData,
		lockProof: IProposalLockProof,
	): Promise<IMessageVerificationResult>;
}<|MERGE_RESOLUTION|>--- conflicted
+++ resolved
@@ -12,14 +12,6 @@
 }
 
 export interface IProposalData {
-<<<<<<< HEAD
-	height: number;
-	round: number;
-	validRound?: number;
-	block: { serialized: string };
-	validatorIndex: number;
-	signature: string;
-=======
 	readonly height: number;
 	readonly round: number;
 	readonly validRound?: number;
@@ -34,7 +26,6 @@
 	readonly height: number;
 	readonly round: number;
 	readonly blockId: string;
->>>>>>> f376faac
 }
 
 export type HasBlockId = { blockId: string };
@@ -101,11 +92,7 @@
 export type HasSignature = { signature: string };
 export type WithoutSignature<T> = Omit<T, "signature">;
 export type OptionalSignature<T extends HasSignature> = WithoutSignature<T> & Partial<Pick<T, "signature">>;
-<<<<<<< HEAD
-export type IMakeProposalData = WithoutSignature<IProposalData & { block: IBlock }>;
-=======
 export type IMakeProposalData = WithoutSignature<IProposalData & { block: IProposedBlock }>;
->>>>>>> f376faac
 export type IMakePrevoteData = WithoutSignature<IPrevoteData>;
 export type IMakePrecommitData = WithoutSignature<IPrecommitData>;
 
@@ -118,27 +105,6 @@
 	makePrecommitFromBytes(data: Buffer): Promise<IPrecommit>;
 }
 
-<<<<<<< HEAD
-
-
-export type IMessageSerializableProposal = OptionalSignature<IProposalData>;
-export type IMessageSerializablePrevote = OptionalSignature<IPrevoteData>;
-export type IMessageSerializablePrecommit = OptionalSignature<IPrecommitData>;
-
-export interface IMessageSerializeOptions {
-	excludeSignature?: boolean;
-}
-export interface IMessageSerializer {
-	serializeProposal(
-		proposal: IMessageSerializableProposal,
-		options?: IMessageSerializeOptions,
-	): Promise<Buffer>;
-	serializePrevote(prevote: IMessageSerializablePrevote, options?: IMessageSerializeOptions): Promise<Buffer>;
-	serializePrecommit(
-		precommit: IMessageSerializablePrecommit,
-		options?: IMessageSerializeOptions,
-	): Promise<Buffer>;
-=======
 export interface IMessageSerializer {
 	serializeProposal(proposal: IProposalData): Promise<Buffer>;
 	serializeProposalForSignature(proposal: ISignatureProposalData): Promise<Buffer>;
@@ -146,7 +112,6 @@
 	serializePrevoteForSignature(prevote: ISignaturePrevoteData): Promise<Buffer>;
 	serializePrecommit(precommit: IPrecommitData): Promise<Buffer>;
 	serializePrecommitForSignature(precommit: ISignaturePrecommitData): Promise<Buffer>;
->>>>>>> f376faac
 }
 
 export interface IMessageDeserializer {
