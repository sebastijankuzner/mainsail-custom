--- conflicted
+++ resolved
@@ -1,10 +1,6 @@
 {
 	"name": "@mainsail/core",
-<<<<<<< HEAD
 	"version": "0.0.1-evm.1",
-=======
-	"version": "0.0.1-alpha.20",
->>>>>>> 1d5f57a7
 	"description": "Core CLI commands for the Mainsail blockchain",
 	"license": "GPL-3.0-only",
 	"contributors": [],
