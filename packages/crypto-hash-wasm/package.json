--- conflicted
+++ resolved
@@ -1,10 +1,6 @@
 {
 	"name": "@mainsail/crypto-hash-wasm",
-<<<<<<< HEAD
-	"version": "0.0.1-evm.2",
-=======
 	"version": "0.0.1-alpha.20",
->>>>>>> 14d9dfa4
 	"description": "Hashing powered by WASM for the Mainsail blockchain",
 	"license": "GPL-3.0-only",
 	"contributors": [],
