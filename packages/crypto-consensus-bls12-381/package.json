--- conflicted
+++ resolved
@@ -1,10 +1,6 @@
 {
 	"name": "@mainsail/crypto-consensus-bls12-381",
-<<<<<<< HEAD
-	"version": "0.0.1-evm.2",
-=======
 	"version": "0.0.1-alpha.20",
->>>>>>> 14d9dfa4
 	"description": "Combined BLS12-381 utilities for the Mainsail blockchain",
 	"license": "GPL-3.0-only",
 	"contributors": [],
