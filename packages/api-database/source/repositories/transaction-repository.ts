import dayjs from "dayjs";

import {
	FeeStatistics,
	RepositoryDataSource,
	TransactionRepository,
	TransactionRepositoryExtension,
	WalletRepository,
} from "../contracts.js";
import { Transaction } from "../models/index.js";
import { TransactionFilter } from "../search/filters/transaction-filter.js";
import { Criteria, Options, Pagination, ResultsPage, Sorting } from "../search/index.js";
import { makeExtendedRepository } from "./repository-extension.js";

export const makeTransactionRepository = (dataSource: RepositoryDataSource): TransactionRepository =>
	makeExtendedRepository<Transaction, TransactionRepositoryExtension>(Transaction, dataSource, {
		async findManyByCriteria(
			walletRepository: WalletRepository,
			transactionCriteria: Criteria.OrTransactionCriteria,
			sorting: Sorting,
			pagination: Pagination,
			options?: Options,
		): Promise<ResultsPage<Transaction>> {
			const transactionExpression = await TransactionFilter.getExpression(walletRepository, transactionCriteria);
			return this.listByExpression(transactionExpression, sorting, pagination, options);
		},

		async getFeeStatistics(genesisTimestamp: number, days?: number, minFee = 0): Promise<FeeStatistics[]> {
			if (days) {
				const age = Math.max(dayjs().subtract(days, "day").valueOf() - 1, genesisTimestamp);

				return this.createQueryBuilder()
					.select(['type_group AS "typeGroup"', "type"])
<<<<<<< HEAD
					.addSelect("TRUNC(COALESCE(AVG(fee), 0)::numeri)c", "avg")
					.addSelect("TRUNC(COALESCE(MIN(fee), 0)::numeri)c", "min")
					.addSelect("TRUNC(COALESCE(MAX(fee), 0)::numeri)c", "max")
					.addSelect("TRUNC(COALESCE(SUM(fee), 0)::numeri)c", "sum")
=======
					.addSelect("COALESCE(AVG(fee), 0)::int8", "avg")
					.addSelect("COALESCE(MIN(fee), 0)::int8", "min")
					.addSelect("COALESCE(MAX(fee), 0)::int8", "max")
					.addSelect("COALESCE(SUM(fee), 0)::int8", "sum")
>>>>>>> 1d5f57a7
					.where("timestamp > :age AND fee >= :minFee", { age, minFee })
					.groupBy("type_group")
					.addGroupBy("type")
					.orderBy("type_group")
					.addOrderBy("type")
					.getRawMany();
			}

			// no days parameter, take the stats from each type for its last 20 txs
			return this.manager.query<FeeStatistics[]>(
				`
				select t_outer.type_group as "typeGroup", t_outer.type as "type", 
					TRUNC(COALESCE(AVG(fee), 0)::numeric) AS "avg",
					TRUNC(COALESCE(MIN(fee), 0)::numeric) AS "min",
					TRUNC(COALESCE(MIN(fee), 0)::numeric) AS "max",
					TRUNC(COALESCE(MAX(fee), 0)::numeric) AS "sum"
				from transactions t_outer
				join lateral (
					select 1 from transactions t_inner
					where t_inner.timestamp > $1 and t_inner.type_group = t_outer.type_group and t_inner.type = t_outer.type and fee >= $2
					order by t_inner.timestamp desc
					limit $3
				) t_limit on true
				group by t_outer.type_group, t_outer.type
				order by t_outer.type_group, t_outer.type;
			`,
				[genesisTimestamp, minFee, 20],
			);
		},
	});<|MERGE_RESOLUTION|>--- conflicted
+++ resolved
@@ -31,17 +31,10 @@
 
 				return this.createQueryBuilder()
 					.select(['type_group AS "typeGroup"', "type"])
-<<<<<<< HEAD
 					.addSelect("TRUNC(COALESCE(AVG(fee), 0)::numeri)c", "avg")
 					.addSelect("TRUNC(COALESCE(MIN(fee), 0)::numeri)c", "min")
 					.addSelect("TRUNC(COALESCE(MAX(fee), 0)::numeri)c", "max")
 					.addSelect("TRUNC(COALESCE(SUM(fee), 0)::numeri)c", "sum")
-=======
-					.addSelect("COALESCE(AVG(fee), 0)::int8", "avg")
-					.addSelect("COALESCE(MIN(fee), 0)::int8", "min")
-					.addSelect("COALESCE(MAX(fee), 0)::int8", "max")
-					.addSelect("COALESCE(SUM(fee), 0)::int8", "sum")
->>>>>>> 1d5f57a7
 					.where("timestamp > :age AND fee >= :minFee", { age, minFee })
 					.groupBy("type_group")
 					.addGroupBy("type")
@@ -53,7 +46,7 @@
 			// no days parameter, take the stats from each type for its last 20 txs
 			return this.manager.query<FeeStatistics[]>(
 				`
-				select t_outer.type_group as "typeGroup", t_outer.type as "type", 
+				select t_outer.type_group as "typeGroup", t_outer.type as "type",
 					TRUNC(COALESCE(AVG(fee), 0)::numeric) AS "avg",
 					TRUNC(COALESCE(MIN(fee), 0)::numeric) AS "min",
 					TRUNC(COALESCE(MIN(fee), 0)::numeric) AS "max",
