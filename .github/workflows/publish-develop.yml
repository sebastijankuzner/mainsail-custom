--- conflicted
+++ resolved
@@ -46,7 +46,6 @@
 
         steps:
             - uses: actions/checkout@v4
-<<<<<<< HEAD
 
             - name: Setup node
               uses: actions/setup-node@v4
@@ -76,8 +75,6 @@
             - name: Build in docker
               uses: addnab/docker-run-action@v3
               if: ${{ matrix.settings.docker }}
-=======
->>>>>>> 14d9dfa4
               with:
                   image: ${{ matrix.settings.docker }}
                   options: "--user 0:0 -v ${{ github.workspace }}/.cargo-cache/git/db:/usr/local/cargo/git/db -v ${{ github.workspace }}/.cargo/registry/cache:/usr/local/cargo/registry/cache -v ${{ github.workspace }}/.cargo/registry/index:/usr/local/cargo/registry/index -v ${{ github.workspace }}:/build -w /build"
@@ -99,12 +96,8 @@
         steps:
             - uses: actions/checkout@v4
 
-<<<<<<< HEAD
             - name: Setup node
               uses: actions/setup-node@v4
-=======
-            - uses: actions/setup-node@v4
->>>>>>> 14d9dfa4
               with:
                   node-version: "20.x"
                   registry-url: https://registry.npmjs.org/
@@ -155,22 +148,12 @@
 
             - name: Publish to NPM
               run: |
-<<<<<<< HEAD
-                  pnpm run release -- --publish-branch=evm --tag=evm --no-git-checks
-=======
-                  pnpm run release -- --publish-branch=develop --tag=alpha
+                  pnpm run release -- --publish-branch=develop --tag=alpha --no-git-checks
               env:
                   NODE_AUTH_TOKEN: ${{secrets.NPM_TOKEN}}
 
             - name: Set dist-tag latest
               run: |
                   bash ./scripts/dist-tag-latest.sh
->>>>>>> 14d9dfa4
               env:
-                  NODE_AUTH_TOKEN: ${{secrets.NPM_TOKEN}}
-
-            # - name: Set dist-tag latest
-            #   run: |
-            #       bash ./scripts/dist-tag-latest.sh
-            #   env:
-            #       NODE_AUTH_TOKEN: ${{secrets.NPM_TOKEN}}+                  NODE_AUTH_TOKEN: ${{secrets.NPM_TOKEN}}